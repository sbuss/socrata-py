import unittest
from socrata.publish import Publish
from socrata.authorization import Authorization
from test.auth import auth, fourfour
import uuid

class ImportConfigTest(unittest.TestCase):
    def test_create_config(self):
        name = "some_config %s" % str(uuid.uuid4())
        p = Publish(auth)
        (ok, config) = p.configs.create(name, "replace")
        self.assertTrue(ok, config)
        self.assertEqual(config.attributes['name'], name)


<<<<<<< HEAD
    def test_list_configs(self):
=======
    def test_create_config_with_non_defaults(self):
        name = "some_config %s" % str(uuid.uuid4())
        p = Publish(auth)
        (ok, config) = p.configs.create(
            name,
            "replace",
            parse_options = {
                "encoding": "utf8",
                "header_count": 2,
                "column_header": 2
            },
            columns = [
                {
                    "field_name": "foo",
                    "display_name": "Foo is the display name",
                    "transform_expr": "to_number(`foo`)"
                }
            ]
        )
        self.assertTrue(ok, config)
        self.assertEqual(config.attributes['name'], name)

        self.assertEqual(config.attributes['parse_options'], {
            "encoding": "utf8",
            "header_count": 2,
            "column_header": 2,
            "quote_char": "\\",
            "column_separator": ","
        })

        self.assertEqual(config.attributes['columns'], [
            {
                "field_name": "foo",
                "display_name": "Foo is the display name",
                "transform_expr": "to_number(`foo`)"
            }
        ])

    def test_list_operations(self):
>>>>>>> 79c67d05
        p = Publish(auth)
        name = "some_config %s" % str(uuid.uuid4())
        (ok, config) = p.configs.create(name, "replace")
        self.assertTrue(ok, config)

        (ok, configs) = p.configs.list()

        # Assert there's some config on this domain where the
        # name is what we want
        self.assertTrue(any([
            config.attributes['name'] == name
            for config in configs
        ]))

    def test_lookup_config(self):
        p = Publish(auth)
        name = "some_config %s" % str(uuid.uuid4())
        (ok, config) = p.configs.create(name, "replace")
        self.assertTrue(ok, config)

        (ok, config) = p.configs.lookup(name)

        self.assertTrue(ok, config)
        self.assertEqual(config.attributes['name'], name)

    def test_upload_to_config(self):
        p = Publish(auth)
        name = "some_config %s" % str(uuid.uuid4())
        (ok, config) = p.configs.create(name, "replace")
        self.assertTrue(ok, config)

        p = Publish(auth)
        with open('test/fixtures/simple.csv', 'rb') as my_file:
            job = p.using_config(name, fourfour).csv(my_file)
            print(job)
            self.assertTrue(job.attributes['created_at'])

    def test_show_config(self):
        p = Publish(auth)
        name = "some_config %s" % str(uuid.uuid4())
        (ok, config) = p.configs.create(name, "replace")
        self.assertTrue(ok, config)

        (ok, config) = config.show()
        self.assertTrue(ok, config)

    def test_delete_config(self):
        p = Publish(auth)
        name = "some_config %s" % str(uuid.uuid4())
        (ok, config) = p.configs.create(name, "replace")
        self.assertTrue(ok, config)

        (ok, _) = config.delete()
        self.assertTrue(ok)

        (ok, _) = config.show()
        self.assertFalse(ok)

    def test_update_config(self):
        p = Publish(auth)
        name = "some_config %s" % str(uuid.uuid4())
        (ok, config) = p.configs.create(name, "replace")
        self.assertTrue(ok, config)

        columns = [
            {
                "field_name": "foo",
                "display_name": "Foo is the display name",
                "transform_expr": "to_number(`foo`)"
            }
        ]

        (ok, config) = config.update(
            data_action = "update",
            columns = columns
        )
        self.assertTrue(ok, config)

        self.assertEqual(config.attributes["data_action"], "update")
        self.assertEqual(config.attributes["columns"], columns)
<|MERGE_RESOLUTION|>--- conflicted
+++ resolved
@@ -13,9 +13,6 @@
         self.assertEqual(config.attributes['name'], name)
 
 
-<<<<<<< HEAD
-    def test_list_configs(self):
-=======
     def test_create_config_with_non_defaults(self):
         name = "some_config %s" % str(uuid.uuid4())
         p = Publish(auth)
@@ -55,7 +52,6 @@
         ])
 
     def test_list_operations(self):
->>>>>>> 79c67d05
         p = Publish(auth)
         name = "some_config %s" % str(uuid.uuid4())
         (ok, config) = p.configs.create(name, "replace")
