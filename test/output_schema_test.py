import unittest
from socrata import Socrata
from test.auth import auth, TestCase
import uuid

def create_bad_output_schema(input_schema):
    (ok, output_schema) = input_schema.transform({
        'output_columns': [
            {
                "field_name": "b",
                "display_name": "b, but as a number",
                "position": 0,
                "description": "b but with a bunch of errors",
                "transform": {
                    "transform_expr": "to_number(b)"
                }
            }
        ]}
    )
    assert ok
    return output_schema

def create_good_output_schema(input_schema):
    (ok, output_schema) = input_schema.transform({
        'output_columns': [
            {
                "field_name": "b",
                "display_name": "b",
                "position": 0,
                "description": "b",
                "transform": {
                    "transform_expr": "`b` || 'foo'"
                }
            }
        ]}
    )
    assert ok
    return output_schema


class TestOutputSchema(TestCase):
    # def test_get_errors(self):
    #     output_schema = create_bad_output_schema(self.create_input_schema())
    #     (ok, output_schema) = output_schema.wait_for_finish()

    #     (ok, errors) = output_schema.schema_errors()

    #     for e in errors:
    #         assert 'error' in e['b']

    # def test_get_errors_csv(self):
    #     output_schema = create_bad_output_schema(self.create_input_schema())
    #     (ok, output_schema) = output_schema.wait_for_finish()

    #     (ok, errors) = output_schema.schema_errors_csv()
    #     assert ok, errors
    #     out_csv = '\n'.join([str(line) for line in errors.iter_lines()])

    #     assert 'Unable to convert' in out_csv

<<<<<<< HEAD
        assert 'Unable to convert' in out_csv
=======
    # def test_get_rows(self):
    #     output_schema = create_good_output_schema(self.create_input_schema())
    #     (ok, output_schema) = output_schema.wait_for_finish()
>>>>>>> 482fd8a1

    #     (ok, rows) = output_schema.rows()
    #     self.assertTrue(ok, rows)

    #     self.assertEqual(rows, [
    #         {'b': {'ok': 'bfoo'}},
    #         {'b': {'ok': 'bfoo'}},
    #         {'b': {'ok': 'bfoo'}},
    #         {'b': {'ok': 'bfoo'}}
    #     ])

    #     (ok, rows) = output_schema.rows(offset = 2, limit = 1)
    #     self.assertTrue(ok, rows)

    #     self.assertEqual(rows, [
    #         {'b': {'ok': 'bfoo'}}
    #     ])

    # def test_build_config(self):
    #     output_schema = create_good_output_schema(self.create_input_schema())

    #     (ok, config) = output_schema.build_config(
    #         "my cool config %s" % str(uuid.uuid4()),
    #         "replace"
    #     )

    #     self.assertTrue(ok, config)

    #     [single_column] = config.attributes['columns']

    #     self.assertEqual(single_column['field_name'], 'b')
    #     self.assertEqual(single_column['display_name'], 'b')
    #     self.assertEqual(single_column['transform_expr'], "`b` || 'foo'")


    # def test_validate_row_id(self):
    #     input_schema = self.create_input_schema()
    #     (ok, output_schema) = input_schema.transform({
    #         'output_columns': [
    #             {
    #                 "field_name": "a",
    #                 "display_name": "a",
    #                 "position": 0,
    #                 "description": "a",
    #                 "transform": {
    #                     "transform_expr": "`a`"
    #                 }
    #             }
    #         ]}
    #     )

    #     (ok, result) = output_schema.validate_row_id('a')

    #     self.assertEqual(result, {'valid': True})

    #     (ok, result) = output_schema.validate_row_id('nope')

    #     self.assertEqual(result, {'reason': 'No column with field_name = nope'})

    # def test_set_row_id(self):
    #     input_schema = self.create_input_schema()


    #     (ok, output_schema) = input_schema.transform({
    #         'output_columns': [
    #             {
    #                 "field_name": "a",
    #                 "display_name": "a",
    #                 "position": 0,
    #                 "description": "a",
    #                 "transform": {
    #                     "transform_expr": "`a`"
    #                 }
    #             }
    #         ]}
    #     )
    #     (ok, result) = output_schema.validate_row_id('a')
    #     assert ok, result

    #     (ok, output_schema) = output_schema.set_row_id('a')
    #     assert ok, output_schema

    #     self.assertEqual(output_schema.attributes['output_columns'][0]['is_primary_key'], True)

    # def test_change_columns(self):
    #     input_schema = self.create_input_schema()
    #     (ok, output) = input_schema.latest_output()
    #     assert ok, output

    #     (ok, output) = output\
    #         .change_column_metadata('a', 'field_name').to('aa')\
    #         .change_column_metadata('b', 'description').to('the description of b')\
    #         .change_column_metadata('c', 'display_name').to('Column C!')\
    #         .change_column_transform('c').to('to_number(`c`) + 7')\
    #         .run()

    #     assert ok, output

    #     [aa, b, c] = output.attributes['output_columns']

    #     self.assertEqual(aa['field_name'], 'aa')
    #     self.assertEqual(b['description'], 'the description of b')
    #     self.assertEqual(c['display_name'], 'Column C!')
    #     self.assertEqual(c['transform']['transform_expr'], 'to_number(`c`) + 7')

    # def test_change_column_and_reference(self):
    #     input_schema = self.create_input_schema()
    #     (ok, output) = input_schema.latest_output()
    #     assert ok, output

    #     (ok, output) = output\
    #         .change_column_metadata('a', 'field_name').to('aa')\
    #         .change_column_metadata('aa', 'description').to('the description of aa')\
    #         .change_column_metadata('aa', 'display_name').to('COLUMN AA!')\
    #         .run()

    #     assert ok, output

    #     [aa, _b, _c] = output.attributes['output_columns']

    #     self.assertEqual(aa['field_name'], 'aa')
    #     self.assertEqual(aa['description'], 'the description of aa')
    #     self.assertEqual(aa['display_name'], 'COLUMN AA!')

    def test_add_after_delete(self):
        input_schema = self.create_input_schema()
        (ok, output) = input_schema.latest_output()
        assert ok, output

        (ok, output) = output\
            .drop_column('c')\
            .drop_column('b')\
            .drop_column('a')\
            .add_column('a', 'AA+AA', 'to_number(`a`) + to_number(`a`)', 'this is column a plus a')\
            .change_column_metadata('a', 'display_name').to('COLUMN AA!')\
            .run()

        assert ok, output

        [a] = output.attributes['output_columns']

        self.assertEqual(aa['field_name'], 'aa')
        self.assertEqual(aa['description'], 'the description of aa')
        self.assertEqual(aa['display_name'], 'COLUMN AA!')

    # def test_drop_column(self):
    #     input_schema = self.create_input_schema()
    #     (ok, output) = input_schema.latest_output()
    #     assert ok, output

    #     (ok, output) = output\
    #         .change_column_metadata('a', 'field_name').to('aa')\
    #         .drop_column('b')\
    #         .drop_column('c')\
    #         .run()

    #     assert ok, output

    #     [aa] = output.attributes['output_columns']
    #     self.assertEqual(len(output.attributes['output_columns']), 1)
    #     self.assertEqual(aa['field_name'], 'aa')

    # def test_create_column(self):
    #     input_schema = self.create_input_schema()
    #     (ok, output) = input_schema.latest_output()
    #     assert ok, output

    #     (ok, output) = output\
    #         .change_column_metadata('a', 'field_name').to('aa')\
    #         .drop_column('b')\
    #         .drop_column('c')\
    #         .add_column('aa_aa', 'AA+AA', 'to_number(`a`) + to_number(`a`)', 'this is column a plus a')\
    #         .run()

    #     assert ok, output

    #     (ok, output) = output.wait_for_finish()

    #     [aa, a_plus_a] = output.attributes['output_columns']
    #     self.assertEqual(len(output.attributes['output_columns']), 2)
    #     self.assertEqual(aa['field_name'], 'aa')
    #     self.assertEqual(a_plus_a['field_name'], 'aa_aa')

    #     (ok, rows) = output.rows(offset = 0, limit = 4)
    #     cells = [row.get('aa_aa')['ok'] for row in rows]

    #     self.assertEqual(cells, [
    #         '2',
    #         '4',
    #         '6',
    #         '8'
    #     ])<|MERGE_RESOLUTION|>--- conflicted
+++ resolved
@@ -58,13 +58,9 @@
 
     #     assert 'Unable to convert' in out_csv
 
-<<<<<<< HEAD
-        assert 'Unable to convert' in out_csv
-=======
     # def test_get_rows(self):
     #     output_schema = create_good_output_schema(self.create_input_schema())
     #     (ok, output_schema) = output_schema.wait_for_finish()
->>>>>>> 482fd8a1
 
     #     (ok, rows) = output_schema.rows()
     #     self.assertTrue(ok, rows)
